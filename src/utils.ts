--- conflicted
+++ resolved
@@ -263,11 +263,7 @@
  * @returns The absolute path to the template
  */
 export function getTemplatePath(templateFile: string): string {
-<<<<<<< HEAD
   return path.join(__dirname, '..', '..', 'templates', templateFile);
-=======
-  return path.resolve(__dirname, '../templates', templateFile);
->>>>>>> 696805b6
 }
 
 /**
@@ -523,7 +519,7 @@
   try {
     // Ensure destination directory exists
     await fs.ensureDir(path.dirname(destPath));
-    
+
     // Write the content
     await fs.writeFile(destPath, content, 'utf-8');
   } catch (_error) {
